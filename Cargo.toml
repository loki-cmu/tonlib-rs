[workspace]
members = [
    "core",
]
resolver = "2"

[workspace.package]
<<<<<<< HEAD
version = "0.19.5"
=======
version = "0.20.3"
>>>>>>> 3eb8c171
edition = "2021"
description = "Rust SDK for The Open Network"
license = "MIT"
repository = "https://github.com/loki-cmu/tonlib-rs"

[workspace.dependencies]
base64 = "0.22"
bitstream-io = "2.2"
crc = "3"
hex = "0.4"
hmac = { version = "0.12", features = ["std"] }
lazy_static = "1"
nacl = "0.5"
num-bigint = { version = "0.4", features = ["serde"] }
num-traits = "0.2"
serde = { version = "1", features = ["derive"] }
serde_json = "1"
sha2 = "0.10"
pbkdf2 = { version = "0.12", features = ["simple"] }
thiserror = "1"
tokio-test = "0.4"
<<<<<<< HEAD
bitvec = "1.0"
=======
ton_liteapi = "0.1.0"
adnl = "2.0"
tonlib-sys = "=2024.9.0"
tokio-tower = "0.6.0"
tower = "0.5.1"

# internal deps
tonlib-core = { version = "0.20", path = "core" }
>>>>>>> 3eb8c171
<|MERGE_RESOLUTION|>--- conflicted
+++ resolved
@@ -5,11 +5,7 @@
 resolver = "2"
 
 [workspace.package]
-<<<<<<< HEAD
-version = "0.19.5"
-=======
 version = "0.20.3"
->>>>>>> 3eb8c171
 edition = "2021"
 description = "Rust SDK for The Open Network"
 license = "MIT"
@@ -31,9 +27,7 @@
 pbkdf2 = { version = "0.12", features = ["simple"] }
 thiserror = "1"
 tokio-test = "0.4"
-<<<<<<< HEAD
 bitvec = "1.0"
-=======
 ton_liteapi = "0.1.0"
 adnl = "2.0"
 tonlib-sys = "=2024.9.0"
@@ -41,5 +35,4 @@
 tower = "0.5.1"
 
 # internal deps
-tonlib-core = { version = "0.20", path = "core" }
->>>>>>> 3eb8c171
+tonlib-core = { version = "0.20", path = "core" }