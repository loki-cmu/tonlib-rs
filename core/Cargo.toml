--- conflicted
+++ resolved
@@ -23,14 +23,8 @@
 serde_json.workspace = true
 sha2.workspace = true
 thiserror.workspace = true
-<<<<<<< HEAD
 bitvec.workspace = true
 
 [dev-dependencies]
 tokio-test.workspace = true
-=======
-
-[dev-dependencies]
-tokio-test.workspace = true
-anyhow.workspace = true
->>>>>>> 3eb8c171
+anyhow.workspace = true