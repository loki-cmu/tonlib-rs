--- conflicted
+++ resolved
@@ -114,17 +114,13 @@
         lt: i64,
         utime: i32,
     },
-<<<<<<< HEAD
     // tonlib_api.tl, line 288
     #[serde(rename = "getConfigParam")]
     GetConfigParam {
         mode: u32,
         param: u32,
     },
-    // tonlib_api.tl, line 314
-=======
     // tonlib_api.tl, line 322
->>>>>>> a675fe32
     #[serde(rename = "blocks.getTransactions")]
     BlocksGetTransactions {
         id: BlockIdExt,
